--- conflicted
+++ resolved
@@ -388,18 +388,10 @@
         }
 
         /* make value canonical */
-<<<<<<< HEAD
         if (((struct lyd_node_leaf_list *)node)->value_type & LY_TYPE_IDENT) {
             if (!strncmp(value_str, local_mod->name, strlen(local_mod->name))
                     && (value_str[strlen(local_mod->name)] == ':')) {
                 value_str += strlen(local_mod->name) + 1;
-=======
-        type = lyd_leaf_type((struct lyd_node_leaf_list *)node, 1);
-        if (type->base == LY_TYPE_IDENT) {
-            if (!strncmp(value_str, lyd_node_module(node)->name, strlen(lyd_node_module(node)->name))
-                    && (value_str[strlen(lyd_node_module(node)->name)] == ':')) {
-                value_str += strlen(lyd_node_module(node)->name) + 1;
->>>>>>> ae386d72
             }
         }
 
@@ -6178,6 +6170,7 @@
             if (ret) {
                 return ret;
             }
+            break;
         default:
             break;
         }
