/**
 * @file extensions.c
 * @author Radek Krejci <rkrejci@cesnet.cz>
 * @brief YANG extensions routines implementation
 *
 * Copyright (c) 2015 CESNET, z.s.p.o.
 *
 * This source code is licensed under BSD 3-Clause License (the "License").
 * You may not use this file except in compliance with the License.
 * You may obtain a copy of the License at
 *
 *     https://opensource.org/licenses/BSD-3-Clause
 */
#define _GNU_SOURCE
#include <assert.h>
#include <errno.h>
#include <dirent.h>
#include <dlfcn.h>
#include <pthread.h>
#include <stdio.h>
#include <stdlib.h>
#include <string.h>
#include <sys/types.h>
#include <limits.h>

#include "common.h"
#include "extensions.h"
#include "extensions_config.h"
#include "libyang.h"
#include "parser.h"

/* internal structures storing the extension plugins */
struct lyext_plugin_list *ext_plugins = NULL;
unsigned int ext_plugins_count = 0; /* size of the ext_plugins array */
unsigned int ext_plugins_ref = 0;   /* number of contexts that may reference the ext_plugins */
struct ly_set dlhandlers = {0, 0, {NULL}};
pthread_mutex_t ext_lock = PTHREAD_MUTEX_INITIALIZER;

/**
 * @brief reference counter for the ext_plugins, it actually counts number of contexts
 */
unsigned int ext_plugins_references = 0;

API int
lyext_clean_plugins(void)
{
    unsigned int u;

    if (ext_plugins_ref) {
        /* there is a context that may refer to the plugins, so we cannot remove them */
        return EXIT_FAILURE;
    }

    if (!ext_plugins_count) {
        /* no plugin loaded - nothing to do */
        return EXIT_SUCCESS;
    }

    /* lock the extension plugins list */
    pthread_mutex_lock(&ext_lock);

    /* clean the list */
    free(ext_plugins);
    ext_plugins = NULL;
    ext_plugins_count = 0;

    /* close the dl handlers */
    for (u = 0; u < dlhandlers.number; u++) {
        dlclose(dlhandlers.set.g[u]);
    }
    free(dlhandlers.set.g);
    dlhandlers.set.g = NULL;
    dlhandlers.size = 0;
    dlhandlers.number = 0;

    /* unlock the global structures */
    pthread_mutex_unlock(&ext_lock);

    return EXIT_SUCCESS;
}

API void
lyext_load_plugins(void)
{
    DIR* dir;
    struct dirent *file;
    size_t len;
    char *str;
    char name[NAME_MAX];
    void *dlhandler;
    struct lyext_plugin_list *plugin, *p;
    struct lyext_plugin_complex *pluginc;
    unsigned int u, v;
    const char *pluginsdir;

    /* try to get the plugins directory from environment variable */
    pluginsdir = getenv("LIBYANG_EXTENSIONS_PLUGINS_DIR");
    if (!pluginsdir) {
        pluginsdir = LYEXT_PLUGINS_DIR;
    }

    dir = opendir(pluginsdir);
    if (!dir) {
        /* no directory (or no access to it), no plugins */
        LOGWRN("libyang extensions plugins directory \"%s\" does not exist.", pluginsdir);
        return;
    }

    /* lock the extension plugins list */
    pthread_mutex_lock(&ext_lock);

    while ((file = readdir(dir))) {
<<<<<<< HEAD
        if (file->d_type != DT_REG && file->d_type != DT_LNK) {
            /* other files than regular and symbolic links are ignored */
            continue;
        }

=======
>>>>>>> cea8b320
        /* required format of the filename is *LYEXT_PLUGIN_SUFFIX */
        len = strlen(file->d_name);
        if (len < LYEXT_PLUGIN_SUFFIX_LEN + 1 ||
                strcmp(&file->d_name[len - LYEXT_PLUGIN_SUFFIX_LEN], LYEXT_PLUGIN_SUFFIX)) {
            continue;
        }

        /* store the name without the suffix */
        memcpy(name, file->d_name, len - LYEXT_PLUGIN_SUFFIX_LEN);
        name[len - LYEXT_PLUGIN_SUFFIX_LEN] = '\0';

        /* and construct the filepath */
        asprintf(&str, "%s/%s", pluginsdir, file->d_name);

        /* load the plugin - first, try if it is already loaded... */
        dlhandler = dlopen(str, RTLD_NOW | RTLD_NOLOAD);
        dlerror();    /* Clear any existing error */
        if (dlhandler) {
            /* the plugin is already loaded */
            LOGVRB("Extension plugin \"%s\" already loaded.", str);
            free(str);

            /* keep the refcount of the shared object correct */
            dlclose(dlhandler);
            continue;
        }

        /* ... and if not, load it */
        dlhandler = dlopen(str, RTLD_NOW);
        if (!dlhandler) {
            LOGERR(LY_ESYS, "Loading \"%s\" as an extension plugin failed (%s).", str, dlerror());
            free(str);
            continue;
        }
        LOGVRB("Extension plugin \"%s\" successfully loaded.", str);
        free(str);
        dlerror();    /* Clear any existing error */

        /* get the plugin data */
        plugin = dlsym(dlhandler, name);
        str = dlerror();
        if (str) {
            LOGERR(LY_ESYS, "Processing \"%s\" extension plugin failed, missing plugin list object (%s).", name, str);
            dlclose(dlhandler);
            continue;
        }

        for(u = 0; plugin[u].name; u++) {
            /* check extension implementations for collisions */
            for (v = 0; v < ext_plugins_count; v++) {
                if (!strcmp(plugin[u].name, ext_plugins[v].name) &&
                        !strcmp(plugin[u].module, ext_plugins[v].module) &&
                        (!plugin[u].revision || !ext_plugins[v].revision || !strcmp(plugin[u].revision, ext_plugins[v].revision))) {
                    LOGERR(LY_ESYS, "Processing \"%s\" extension plugin failed,"
                           "implementation collision for extension %s from module %s%s%s.",
                           name, plugin[u].name, plugin[u].module, plugin[u].revision ? "@" : "",
                           plugin[u].revision ? plugin[u].revision : "");
                    dlclose(dlhandler);
                    goto nextplugin;
                }
            }

            /* check for valid supported substatements in case of complex extension */
            if (plugin[u].plugin->type == LYEXT_COMPLEX && ((struct lyext_plugin_complex *)plugin[u].plugin)->substmt) {
                pluginc = (struct lyext_plugin_complex *)plugin[u].plugin;
                for (v = 0; pluginc->substmt[v].stmt; v++) {
                    if (pluginc->substmt[v].stmt >= LY_STMT_SUBMODULE ||
                            pluginc->substmt[v].stmt == LY_STMT_VERSION ||
                            pluginc->substmt[v].stmt == LY_STMT_YINELEM) {
                        LOGERR(LY_EINVAL,
                               "Extension plugin \"%s\" (extension %s) allows not supported extension substatement (%s)",
                               name, plugin[u].name, ly_stmt_str[pluginc->substmt[v].stmt]);
                        dlclose(dlhandler);
                        goto nextplugin;
                    }
                    if (pluginc->substmt[v].cardinality > LY_STMT_CARD_MAND &&
                             pluginc->substmt[v].stmt >= LY_STMT_MODIFIER &&
                             pluginc->substmt[v].stmt <= LY_STMT_STATUS) {
                        LOGERR(LY_EINVAL, "Extension plugin \"%s\" (extension %s) allows multiple instances on \"%s\" "
                               "substatement, which is not supported.",
                               name, plugin[u].name, ly_stmt_str[pluginc->substmt[v].stmt]);
                        dlclose(dlhandler);
                        goto nextplugin;
                    }
                }
            }
        }


        /* add the new plugins, we have number of new plugins as u */
        p = realloc(ext_plugins, (ext_plugins_count + u) * sizeof *ext_plugins);
        if (!p) {
            LOGMEM;
            dlclose(dlhandler);
            closedir(dir);

            /* unlock the global structures */
            pthread_mutex_unlock(&ext_lock);

            return;
        }
        ext_plugins = p;
        for( ; u; u--) {
            memcpy(&ext_plugins[ext_plugins_count], &plugin[u - 1], sizeof *plugin);
            ext_plugins_count++;
        }

        /* keep the handler */
        ly_set_add(&dlhandlers, dlhandler, LY_SET_OPT_USEASLIST);

nextplugin:;
    }

    closedir(dir);

    /* unlock the global structures */
    pthread_mutex_unlock(&ext_lock);
}

struct lyext_plugin *
ext_get_plugin(const char *name, const char *module, const char *revision)
{
    unsigned int u;

    assert(name);
    assert(module);

    for (u = 0; u < ext_plugins_count; u++) {
        if (!strcmp(name, ext_plugins[u].name) &&
                !strcmp(module, ext_plugins[u].module) &&
                (!ext_plugins[u].revision || !strcmp(revision, ext_plugins[u].revision))) {
            /* we have the match */
            return ext_plugins[u].plugin;
        }
    }

    /* plugin not found */
    return NULL;
}

API int
lys_ext_instance_presence(struct lys_ext *def, struct lys_ext_instance **ext, uint8_t ext_size)
{
    uint8_t index;

    if (!def || (ext_size && !ext)) {
        ly_errno = LY_EINVAL;
        return -1;
    }

    /* search for the extension instance */
    for (index = 0; index < ext_size; index++) {
        if (ext[index]->def == def) {
            return index;
        }
    }

    /* not found */
    return -1;
}

API void *
lys_ext_complex_get_substmt(LY_STMT stmt, struct lys_ext_instance_complex *ext, struct lyext_substmt **info)
{
    int i;

    if (!ext || !ext->def || !ext->def->plugin || ext->def->plugin->type != LYEXT_COMPLEX) {
        ly_errno = LY_EINVAL;
        return NULL;
    }

    if (!ext->substmt) {
        /* no substatement defined in the plugin */
        if (info) {
            *info = NULL;
        }
        return NULL;
    }

    /* search the substatements defined by the plugin */
    for (i = 0; ext->substmt[i].stmt; i++) {
        if (stmt == LY_STMT_NODE) {
            if (ext->substmt[i].stmt >= LY_STMT_ACTION && ext->substmt[i].stmt <= LY_STMT_USES) {
                if (info) {
                    *info = &ext->substmt[i];
                }
                break;
            }
        } else if (ext->substmt[i].stmt == stmt) {
            if (info) {
                *info = &ext->substmt[i];
            }
            break;
        }
    }

    if (ext->substmt[i].stmt) {
        return &ext->content[ext->substmt[i].offset];
    } else {
        return NULL;
    }
}

LY_STMT
lys_snode2stmt(LYS_NODE nodetype)
{
    switch(nodetype) {
    case LYS_CONTAINER:
        return LY_STMT_CONTAINER;
    case LYS_CHOICE:
        return LY_STMT_CHOICE;
    case LYS_LEAF:
        return LY_STMT_LEAF;
    case LYS_LEAFLIST:
        return LY_STMT_LEAFLIST;
    case LYS_LIST:
        return LY_STMT_LIST;
    case LYS_ANYXML:
    case LYS_ANYDATA:
        return LY_STMT_ANYDATA;
    case LYS_CASE:
        return LY_STMT_CASE;
    case LYS_NOTIF:
        return LY_STMT_NOTIFICATION;
    case LYS_RPC:
        return LY_STMT_RPC;
    case LYS_INPUT:
        return LY_STMT_INPUT;
    case LYS_OUTPUT:
        return LY_STMT_OUTPUT;
    case LYS_GROUPING:
        return LY_STMT_GROUPING;
    case LYS_USES:
        return LY_STMT_USES;
    case LYS_AUGMENT:
        return LY_STMT_AUGMENT;
    case LYS_ACTION:
        return LY_STMT_ACTION;
    default:
        return LY_STMT_NODE;
    }
}<|MERGE_RESOLUTION|>--- conflicted
+++ resolved
@@ -110,14 +110,6 @@
     pthread_mutex_lock(&ext_lock);
 
     while ((file = readdir(dir))) {
-<<<<<<< HEAD
-        if (file->d_type != DT_REG && file->d_type != DT_LNK) {
-            /* other files than regular and symbolic links are ignored */
-            continue;
-        }
-
-=======
->>>>>>> cea8b320
         /* required format of the filename is *LYEXT_PLUGIN_SUFFIX */
         len = strlen(file->d_name);
         if (len < LYEXT_PLUGIN_SUFFIX_LEN + 1 ||
